--- conflicted
+++ resolved
@@ -270,11 +270,7 @@
             MODEL_HYPERPARAMETERS_FILE_NAME
         )
 
-<<<<<<< HEAD
         self.model.ecd.save_weights(model_weights_path)
-=======
-        self.model.save_weights(self.model._session, model_weights_path)
->>>>>>> bdee2c7a
 
         train_set_metadata_path = os.path.join(
             save_path,
